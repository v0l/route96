--- conflicted
+++ resolved
@@ -58,9 +58,5 @@
 USER appuser
 
 RUN ./bin/route96 --version
-<<<<<<< HEAD
 # ENTRYPOINT ["./bin/route96"]
-ENTRYPOINT ["tail", "-f", "/dev/null"]
-=======
-ENTRYPOINT ["/app/bin/route96"]
->>>>>>> 1e98fc88
+ENTRYPOINT ["tail", "-f", "/dev/null"]