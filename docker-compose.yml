--- conflicted
+++ resolved
@@ -33,12 +33,7 @@
     environment:
       # Config values overridden by environment variables - keeping only essential/sensitive ones
       APP__DATABASE: postgres://postgres:root@db:5432/route96?sslmode=require
-<<<<<<< HEAD
-      APP__STORAGE_DIR: /app/data
-      APP__MAX_UPLOAD_BYTES: 5000000000
-=======
       APP__FILESYSTEM__STORAGE_DIR: /app/data
->>>>>>> 1552f6a1
       APP__PUBLIC_URL: http://localhost:8000
       # Nested values with double underscores
       APP__NIP29_RELAY__URL: ws://host.docker.internal:8080
